--- conflicted
+++ resolved
@@ -10,19 +10,11 @@
 
 from zodipy import Zodipy
 from zodipy._labels import CompLabel
-<<<<<<< HEAD
 from zodipy.fitting.fit_template import fit_template
-
-model = Zodipy()
-
-BAND = 10
-nside = 128
-=======
 from zodipy._dirbe import DIRBE_BAND_REF_WAVELENS
 from zodipy.dirbe.scripts.dirbe_time_position import get_earth_position
 
 np.random.seed(420)
->>>>>>> ea2cdc98
 
 # This is my path to the TODS, you need to specify this your self.
 PATH_TO_TODS = "/home/daniel/data/dirbe/h5/"
@@ -37,16 +29,11 @@
 
 model = Zodipy()
 
-<<<<<<< HEAD
-    return emission
-    
-=======
 BAND = 6
 nside = 128
 npix = hp.nside2npix(nside)
 freq = DIRBE_BAND_REF_WAVELENS[BAND - 1] * u.micron
 
->>>>>>> ea2cdc98
 def fit_emissivities(band: int):
     """Currently this only binnes the TODS."""
 
@@ -88,7 +75,6 @@
 
 
 
-<<<<<<< HEAD
 emission, hits = fit_emissivities(band=BAND)
 emission /= hits
 mask     = (hits > 0.0)
@@ -110,15 +96,4 @@
 
 mean    = np.mean(dust_corr_map[mask]) 
 std     = np.std(dust_corr_map[mask])
-print(mean,std)
-
-hp.mollview(emission,min=(mean-std),max=(mean+std))
-plt.show()
-
-hp.mollview(dust_corr_map,min=(mean-std),max=(mean+std))
-plt.show()
-=======
-fit_emissivities(band=BAND)
-
->>>>>>> ea2cdc98
-    +print(mean,std)